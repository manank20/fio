#ifndef FIO_DDIR_H
#define FIO_DDIR_H

enum fio_ddir {
	DDIR_READ = 0,
	DDIR_WRITE = 1,
	DDIR_TRIM = 2,
	DDIR_RWDIR_CNT = 3,
	DDIR_SYNC = 3,
	DDIR_DATASYNC,
	DDIR_SYNC_FILE_RANGE,
	DDIR_WAIT,
	DDIR_INVAL = -1,
};

enum td_ddir {
	TD_DDIR_READ		= 1 << 0,
	TD_DDIR_WRITE		= 1 << 1,
	TD_DDIR_RAND		= 1 << 2,
	TD_DDIR_TRIM		= 1 << 3,
	TD_DDIR_RW		= TD_DDIR_READ | TD_DDIR_WRITE,
	TD_DDIR_RANDREAD	= TD_DDIR_READ | TD_DDIR_RAND,
	TD_DDIR_RANDWRITE	= TD_DDIR_WRITE | TD_DDIR_RAND,
	TD_DDIR_RANDRW		= TD_DDIR_RW | TD_DDIR_RAND,
	TD_DDIR_RANDTRIM	= TD_DDIR_TRIM | TD_DDIR_RAND,
};

#define td_read(td)		((td)->o.td_ddir & TD_DDIR_READ)
#define td_write(td)		((td)->o.td_ddir & TD_DDIR_WRITE)
#define td_trim(td)		((td)->o.td_ddir & TD_DDIR_TRIM)
#define td_rw(td)		(((td)->o.td_ddir & TD_DDIR_RW) == TD_DDIR_RW)
#define td_random(td)		((td)->o.td_ddir & TD_DDIR_RAND)
#define file_randommap(td, f)	(!(td)->o.norandommap && (f)->file_map)

static inline int ddir_sync(enum fio_ddir ddir)
{
	return ddir == DDIR_SYNC || ddir == DDIR_DATASYNC ||
	       ddir == DDIR_SYNC_FILE_RANGE;
}

static inline int ddir_rw(enum fio_ddir ddir)
{
	return ddir == DDIR_READ || ddir == DDIR_WRITE || ddir == DDIR_TRIM;
}

<<<<<<< HEAD
static inline const char *ddir_str(enum fio_ddir ddir)
{
	const char *ddir_str[] = { NULL, "read", "write", "rw", NULL,
				   "randread", "randwrite", "randrw" };

	return ddir_str[ddir];
}
=======
#define ddir_trim(ddir) ((ddir) == DDIR_TRIM)

#define ddir_rw_sum(arr)	\
	((arr)[DDIR_READ] + (arr)[DDIR_WRITE] + (arr)[DDIR_TRIM])
>>>>>>> eebd2f2d

#endif<|MERGE_RESOLUTION|>--- conflicted
+++ resolved
@@ -43,19 +43,18 @@
 	return ddir == DDIR_READ || ddir == DDIR_WRITE || ddir == DDIR_TRIM;
 }
 
-<<<<<<< HEAD
 static inline const char *ddir_str(enum fio_ddir ddir)
 {
 	const char *ddir_str[] = { NULL, "read", "write", "rw", NULL,
-				   "randread", "randwrite", "randrw" };
+				   "randread", "randwrite", "randrw",
+				   "trim", NULL, NULL, NULL, "randtrim" };
 
 	return ddir_str[ddir];
 }
-=======
+
 #define ddir_trim(ddir) ((ddir) == DDIR_TRIM)
 
 #define ddir_rw_sum(arr)	\
 	((arr)[DDIR_READ] + (arr)[DDIR_WRITE] + (arr)[DDIR_TRIM])
->>>>>>> eebd2f2d
 
 #endif