#include <stdio.h>
#include <stdlib.h>
#include <stdarg.h>
#include <unistd.h>
#include <limits.h>
#include <errno.h>
#include <fcntl.h>
#include <sys/poll.h>
#include <sys/types.h>
#include <sys/wait.h>
#include <sys/socket.h>
#include <sys/stat.h>
#include <sys/un.h>
#include <netinet/in.h>
#include <arpa/inet.h>
#include <netdb.h>
#include <syslog.h>
#include <signal.h>
#include <zlib.h>

#include "fio.h"
#include "server.h"
#include "crc/crc16.h"
#include "lib/ieee754.h"

int fio_net_port = FIO_NET_PORT;

int exit_backend = 0;

static int server_fd = -1;
static char *fio_server_arg;
static char *bind_sock;
static struct sockaddr_in saddr_in;
static struct sockaddr_in6 saddr_in6;
static int use_ipv6;

struct fio_fork_item {
	struct flist_head list;
	int exitval;
	int signal;
	int exited;
	pid_t pid;
};

/* Created on fork on new connection */
static FLIST_HEAD(conn_list);

/* Created on job fork from connection */
static FLIST_HEAD(job_list);

static const char *fio_server_ops[FIO_NET_CMD_NR] = {
	"",
	"QUIT",
	"EXIT",
	"JOB",
	"JOBLINE",
	"TEXT",
	"TS",
	"GS",
	"SEND_ETA",
	"ETA",
	"PROBE",
	"START",
	"STOP",
	"DISK_UTIL",
	"SERVER_START",
	"ADD_JOB",
	"CMD_RUN"
	"CMD_IOLOG",
};

const char *fio_server_op(unsigned int op)
{
	static char buf[32];

	if (op < FIO_NET_CMD_NR)
		return fio_server_ops[op];

	sprintf(buf, "UNKNOWN/%d", op);
	return buf;
}

static ssize_t iov_total_len(const struct iovec *iov, int count)
{
	ssize_t ret = 0;

	while (count--) {
		ret += iov->iov_len;
		iov++;
	}

	return ret;
}

static int fio_sendv_data(int sk, struct iovec *iov, int count)
{
	ssize_t total_len = iov_total_len(iov, count);
	ssize_t ret;

	do {
		ret = writev(sk, iov, count);
		if (ret > 0) {
			total_len -= ret;
			if (!total_len)
				break;

			while (ret) {
				if (ret >= iov->iov_len) {
					ret -= iov->iov_len;
					iov++;
					continue;
				}
				iov->iov_base += ret;
				iov->iov_len -= ret;
				ret = 0;
			}
		} else if (!ret)
			break;
		else if (errno == EAGAIN || errno == EINTR)
			continue;
		else
			break;
	} while (!exit_backend);

	if (!total_len)
		return 0;

	if (errno)
		return -errno;

	return 1;
}

int fio_send_data(int sk, const void *p, unsigned int len)
{
	struct iovec iov = { .iov_base = (void *) p, .iov_len = len };

	assert(len <= sizeof(struct fio_net_cmd) + FIO_SERVER_MAX_FRAGMENT_PDU);

	return fio_sendv_data(sk, &iov, 1);
}

int fio_recv_data(int sk, void *p, unsigned int len)
{
	do {
		int ret = recv(sk, p, len, MSG_WAITALL);

		if (ret > 0) {
			len -= ret;
			if (!len)
				break;
			p += ret;
			continue;
		} else if (!ret)
			break;
		else if (errno == EAGAIN || errno == EINTR)
			continue;
		else
			break;
	} while (!exit_backend);

	if (!len)
		return 0;

	return -1;
}

static int verify_convert_cmd(struct fio_net_cmd *cmd)
{
	uint16_t crc;

	cmd->cmd_crc16 = le16_to_cpu(cmd->cmd_crc16);
	cmd->pdu_crc16 = le16_to_cpu(cmd->pdu_crc16);

	crc = fio_crc16(cmd, FIO_NET_CMD_CRC_SZ);
	if (crc != cmd->cmd_crc16) {
		log_err("fio: server bad crc on command (got %x, wanted %x)\n",
				cmd->cmd_crc16, crc);
		return 1;
	}

	cmd->version	= le16_to_cpu(cmd->version);
	cmd->opcode	= le16_to_cpu(cmd->opcode);
	cmd->flags	= le32_to_cpu(cmd->flags);
	cmd->tag	= le64_to_cpu(cmd->tag);
	cmd->pdu_len	= le32_to_cpu(cmd->pdu_len);

	switch (cmd->version) {
	case FIO_SERVER_VER:
		break;
	default:
		log_err("fio: bad server cmd version %d\n", cmd->version);
		return 1;
	}

	if (cmd->pdu_len > FIO_SERVER_MAX_FRAGMENT_PDU) {
		log_err("fio: command payload too large: %u\n", cmd->pdu_len);
		return 1;
	}

	return 0;
}

/*
 * Read (and defragment, if necessary) incoming commands
 */
struct fio_net_cmd *fio_net_recv_cmd(int sk)
{
	struct fio_net_cmd cmd, *cmdret = NULL;
	size_t cmd_size = 0, pdu_offset = 0;
	uint16_t crc;
	int ret, first = 1;
	void *pdu = NULL;

	do {
		ret = fio_recv_data(sk, &cmd, sizeof(cmd));
		if (ret)
			break;

		/* We have a command, verify it and swap if need be */
		ret = verify_convert_cmd(&cmd);
		if (ret)
			break;

		if (first) {
			/* if this is text, add room for \0 at the end */
			cmd_size = sizeof(cmd) + cmd.pdu_len + 1;
			assert(!cmdret);
		} else
			cmd_size += cmd.pdu_len;

		cmdret = realloc(cmdret, cmd_size);

		if (first)
			memcpy(cmdret, &cmd, sizeof(cmd));
		else if (cmdret->opcode != cmd.opcode) {
			log_err("fio: fragment opcode mismatch (%d != %d)\n",
					cmdret->opcode, cmd.opcode);
			ret = 1;
			break;
		}

		if (!cmd.pdu_len)
			break;

		/* There's payload, get it */
		pdu = (void *) cmdret->payload + pdu_offset;
		ret = fio_recv_data(sk, pdu, cmd.pdu_len);
		if (ret)
			break;

		/* Verify payload crc */
		crc = fio_crc16(pdu, cmd.pdu_len);
		if (crc != cmd.pdu_crc16) {
			log_err("fio: server bad crc on payload ");
			log_err("(got %x, wanted %x)\n", cmd.pdu_crc16, crc);
			ret = 1;
			break;
		}

		pdu_offset += cmd.pdu_len;
		if (!first)
			cmdret->pdu_len += cmd.pdu_len;
		first = 0;
	} while (cmd.flags & FIO_NET_CMD_F_MORE);

	if (ret) {
		free(cmdret);
		cmdret = NULL;
	} else if (cmdret) {
		/* zero-terminate text input */
		if (cmdret->pdu_len) {
			if (cmdret->opcode == FIO_NET_CMD_TEXT) {
				struct cmd_text_pdu *pdu = (struct cmd_text_pdu *) cmdret->payload;
				char *buf = (char *) pdu->buf;

				buf[pdu->buf_len] = '\0';
			} else if (cmdret->opcode == FIO_NET_CMD_JOB) {
				struct cmd_job_pdu *pdu = (struct cmd_job_pdu *) cmdret->payload;
				char *buf = (char *) pdu->buf;
				int len = le32_to_cpu(pdu->buf_len);

				buf[len] = '\0';
			}
		}

		/* frag flag is internal */
		cmdret->flags &= ~FIO_NET_CMD_F_MORE;
	}

	return cmdret;
}

static void add_reply(uint64_t tag, struct flist_head *list)
{
	struct fio_net_cmd_reply *reply = (struct fio_net_cmd_reply *) tag;

	flist_add_tail(&reply->list, list);
}

static uint64_t alloc_reply(uint64_t tag, uint16_t opcode)
{
	struct fio_net_cmd_reply *reply;

	reply = calloc(1, sizeof(*reply));
	INIT_FLIST_HEAD(&reply->list);
	gettimeofday(&reply->tv, NULL);
	reply->saved_tag = tag;
	reply->opcode = opcode;

	return (uintptr_t) reply;
}

static void free_reply(uint64_t tag)
{
	struct fio_net_cmd_reply *reply = (struct fio_net_cmd_reply *) tag;

	free(reply);
}

void fio_net_cmd_crc_pdu(struct fio_net_cmd *cmd, const void *pdu)
{
	uint32_t pdu_len;

	cmd->cmd_crc16 = __cpu_to_le16(fio_crc16(cmd, FIO_NET_CMD_CRC_SZ));

	pdu_len = le32_to_cpu(cmd->pdu_len);
	cmd->pdu_crc16 = __cpu_to_le16(fio_crc16(pdu, pdu_len));
}

void fio_net_cmd_crc(struct fio_net_cmd *cmd)
{
	fio_net_cmd_crc_pdu(cmd, cmd->payload);
}

int fio_net_send_cmd(int fd, uint16_t opcode, const void *buf, off_t size,
		     uint64_t *tagptr, struct flist_head *list)
{
	struct fio_net_cmd *cmd = NULL;
	size_t this_len, cur_len = 0;
	uint64_t tag;
	int ret;

	if (list) {
		assert(tagptr);
		tag = *tagptr = alloc_reply(*tagptr, opcode);
	} else
		tag = tagptr ? *tagptr : 0;

	do {
		this_len = size;
		if (this_len > FIO_SERVER_MAX_FRAGMENT_PDU)
			this_len = FIO_SERVER_MAX_FRAGMENT_PDU;

		if (!cmd || cur_len < sizeof(*cmd) + this_len) {
			if (cmd)
				free(cmd);

			cur_len = sizeof(*cmd) + this_len;
			cmd = malloc(cur_len);
		}

		fio_init_net_cmd(cmd, opcode, buf, this_len, tag);

		if (this_len < size)
			cmd->flags = __cpu_to_le32(FIO_NET_CMD_F_MORE);

		fio_net_cmd_crc(cmd);

		ret = fio_send_data(fd, cmd, sizeof(*cmd) + this_len);
		size -= this_len;
		buf += this_len;
	} while (!ret && size);

	if (list) {
		if (ret)
			free_reply(tag);
		else
			add_reply(tag, list);
	}

	if (cmd)
		free(cmd);

	return ret;
}

static int fio_net_send_simple_stack_cmd(int sk, uint16_t opcode, uint64_t tag)
{
	struct fio_net_cmd cmd;

	fio_init_net_cmd(&cmd, opcode, NULL, 0, tag);
	fio_net_cmd_crc(&cmd);

	return fio_send_data(sk, &cmd, sizeof(cmd));
}

/*
 * If 'list' is non-NULL, then allocate and store the sent command for
 * later verification.
 */
int fio_net_send_simple_cmd(int sk, uint16_t opcode, uint64_t tag,
			    struct flist_head *list)
{
	int ret;

	if (list)
		tag = alloc_reply(tag, opcode);

	ret = fio_net_send_simple_stack_cmd(sk, opcode, tag);
	if (ret) {
		if (list)
			free_reply(tag);

		return ret;
	}

	if (list)
		add_reply(tag, list);

	return 0;
}

int fio_net_send_quit(int sk)
{
	dprint(FD_NET, "server: sending quit\n");

	return fio_net_send_simple_cmd(sk, FIO_NET_CMD_QUIT, 0, NULL);
}

static int fio_net_send_ack(int sk, struct fio_net_cmd *cmd, int error,
			    int signal)
{
	struct cmd_end_pdu epdu;
	uint64_t tag = 0;

	if (cmd)
		tag = cmd->tag;

	epdu.error = __cpu_to_le32(error);
	epdu.signal = __cpu_to_le32(signal);
	return fio_net_send_cmd(sk, FIO_NET_CMD_STOP, &epdu, sizeof(epdu), &tag, NULL);
}

int fio_net_send_stop(int sk, int error, int signal)
{
	dprint(FD_NET, "server: sending stop (%d, %d)\n", error, signal);
	return fio_net_send_ack(sk, NULL, error, signal);
}

static void fio_server_add_fork_item(pid_t pid, struct flist_head *list)
{
	struct fio_fork_item *ffi;

	ffi = malloc(sizeof(*ffi));
	ffi->exitval = 0;
	ffi->signal = 0;
	ffi->exited = 0;
	ffi->pid = pid;
	flist_add_tail(&ffi->list, list);
}

static void fio_server_add_conn_pid(pid_t pid)
{
	dprint(FD_NET, "server: forked off connection job (pid=%u)\n", pid);
	fio_server_add_fork_item(pid, &conn_list);
}

static void fio_server_add_job_pid(pid_t pid)
{
	dprint(FD_NET, "server: forked off job job (pid=%u)\n", pid);
	fio_server_add_fork_item(pid, &job_list);
}

static void fio_server_check_fork_item(struct fio_fork_item *ffi)
{
	int ret, status;

	ret = waitpid(ffi->pid, &status, WNOHANG);
	if (ret < 0) {
		if (errno == ECHILD) {
			log_err("fio: connection pid %u disappeared\n", ffi->pid);
			ffi->exited = 1;
		} else
			log_err("fio: waitpid: %s\n", strerror(errno));
	} else if (ret == ffi->pid) {
		if (WIFSIGNALED(status)) {
			ffi->signal = WTERMSIG(status);
			ffi->exited = 1;
		}
		if (WIFEXITED(status)) {
			if (WEXITSTATUS(status))
				ffi->exitval = WEXITSTATUS(status);
			ffi->exited = 1;
		}
	}
}

static void fio_server_fork_item_done(struct fio_fork_item *ffi)
{
	dprint(FD_NET, "pid %u exited, sig=%u, exitval=%d\n", ffi->pid, ffi->signal, ffi->exitval);

	/*
	 * Fold STOP and QUIT...
	 */
	fio_net_send_stop(server_fd, ffi->exitval, ffi->signal);
	fio_net_send_quit(server_fd);
	flist_del(&ffi->list);
	free(ffi);
}

static void fio_server_check_fork_items(struct flist_head *list)
{
	struct flist_head *entry, *tmp;
	struct fio_fork_item *ffi;

	flist_for_each_safe(entry, tmp, list) {
		ffi = flist_entry(entry, struct fio_fork_item, list);

		fio_server_check_fork_item(ffi);

		if (ffi->exited)
			fio_server_fork_item_done(ffi);
	}
}

static void fio_server_check_jobs(void)
{
	fio_server_check_fork_items(&job_list);
}

static void fio_server_check_conns(void)
{
	fio_server_check_fork_items(&conn_list);
}

static int handle_run_cmd(struct fio_net_cmd *cmd)
{
	pid_t pid;
	int ret;

	set_genesis_time();

	pid = fork();
	if (pid) {
		fio_server_add_job_pid(pid);
		return 0;
	}

	ret = fio_backend();
	free_threads_shm();
	_exit(ret);
}

static int handle_job_cmd(struct fio_net_cmd *cmd)
{
	struct cmd_job_pdu *pdu = (struct cmd_job_pdu *) cmd->payload;
	void *buf = pdu->buf;
	struct cmd_start_pdu spdu;

	pdu->buf_len = le32_to_cpu(pdu->buf_len);
	pdu->client_type = le32_to_cpu(pdu->client_type);

	if (parse_jobs_ini(buf, 1, 0, pdu->client_type)) {
		fio_net_send_quit(server_fd);
		return -1;
	}

	spdu.jobs = cpu_to_le32(thread_number);
	fio_net_send_cmd(server_fd, FIO_NET_CMD_START, &spdu, sizeof(spdu), NULL, NULL);
	return 0;
}

static int handle_jobline_cmd(struct fio_net_cmd *cmd)
{
	void *pdu = cmd->payload;
	struct cmd_single_line_pdu *cslp;
	struct cmd_line_pdu *clp;
	unsigned long offset;
	struct cmd_start_pdu spdu;
	char **argv;
	int i;

	clp = pdu;
	clp->lines = le16_to_cpu(clp->lines);
	clp->client_type = le16_to_cpu(clp->client_type);
	argv = malloc(clp->lines * sizeof(char *));
	offset = sizeof(*clp);

	dprint(FD_NET, "server: %d command line args\n", clp->lines);

	for (i = 0; i < clp->lines; i++) {
		cslp = pdu + offset;
		argv[i] = (char *) cslp->text;

		offset += sizeof(*cslp) + le16_to_cpu(cslp->len);
		dprint(FD_NET, "server: %d: %s\n", i, argv[i]);
	}

	if (parse_cmd_line(clp->lines, argv, clp->client_type)) {
		fio_net_send_quit(server_fd);
		free(argv);
		return -1;
	}

	free(argv);

	spdu.jobs = cpu_to_le32(thread_number);
	fio_net_send_cmd(server_fd, FIO_NET_CMD_START, &spdu, sizeof(spdu), NULL, NULL);
	return 0;
}

static int handle_probe_cmd(struct fio_net_cmd *cmd)
{
	struct cmd_probe_pdu probe;
	uint64_t tag = cmd->tag;

	dprint(FD_NET, "server: sending probe reply\n");

	memset(&probe, 0, sizeof(probe));
	gethostname((char *) probe.hostname, sizeof(probe.hostname));
#ifdef FIO_BIG_ENDIAN
	probe.bigendian = 1;
#endif
	strncpy((char *) probe.fio_version, fio_version_string, sizeof(probe.fio_version));

	probe.os	= FIO_OS;
	probe.arch	= FIO_ARCH;
	probe.bpp	= sizeof(void *);
	probe.cpus	= __cpu_to_le32(cpus_online());
	probe.flags	= 0;

	return fio_net_send_cmd(server_fd, FIO_NET_CMD_PROBE, &probe, sizeof(probe), &tag, NULL);
}

static int handle_send_eta_cmd(struct fio_net_cmd *cmd)
{
	struct jobs_eta *je;
	size_t size;
	uint64_t tag = cmd->tag;
	int i;

	if (!thread_number)
		return 0;

	size = sizeof(*je) + thread_number * sizeof(char) + 1;
	je = malloc(size);
	memset(je, 0, size);

	if (!calc_thread_status(je, 1)) {
		free(je);
		return 0;
	}

	dprint(FD_NET, "server sending status\n");

	je->nr_running		= cpu_to_le32(je->nr_running);
	je->nr_ramp		= cpu_to_le32(je->nr_ramp);
	je->nr_pending		= cpu_to_le32(je->nr_pending);
	je->files_open		= cpu_to_le32(je->files_open);

	for (i = 0; i < 2; i++) {
		je->m_rate[i]	= cpu_to_le32(je->m_rate[i]);
		je->t_rate[i]	= cpu_to_le32(je->t_rate[i]);
		je->m_iops[i]	= cpu_to_le32(je->m_iops[i]);
		je->t_iops[i]	= cpu_to_le32(je->t_iops[i]);
		je->rate[i]	= cpu_to_le32(je->rate[i]);
		je->iops[i]	= cpu_to_le32(je->iops[i]);
	}

	je->elapsed_sec		= cpu_to_le64(je->elapsed_sec);
	je->eta_sec		= cpu_to_le64(je->eta_sec);
<<<<<<< HEAD
	je->nr_threads		= cpu_to_le32(je->nr_threads);
=======
	je->is_pow2		= cpu_to_le32(je->is_pow2);
>>>>>>> b7f05eb0

	fio_net_send_cmd(server_fd, FIO_NET_CMD_ETA, je, size, &tag, NULL);
	free(je);
	return 0;
}

static int send_update_job_reply(int fd, uint64_t __tag, int error)
{
	uint64_t tag = __tag;
	uint32_t pdu_error;

	pdu_error = __cpu_to_le32(error);
	return fio_net_send_cmd(fd, FIO_NET_CMD_UPDATE_JOB, &pdu_error, sizeof(pdu_error), &tag, NULL);
}

static int handle_update_job_cmd(struct fio_net_cmd *cmd)
{
	struct cmd_add_job_pdu *pdu = (struct cmd_add_job_pdu *) cmd->payload;
	struct thread_data *td;
	uint32_t tnumber;

	tnumber = le32_to_cpu(pdu->thread_number);

	dprint(FD_NET, "server: updating options for job %u\n", tnumber);

	if (!tnumber || tnumber > thread_number) {
		send_update_job_reply(server_fd, cmd->tag, ENODEV);
		return 0;
	}

	td = &threads[tnumber - 1];
	convert_thread_options_to_cpu(&td->o, &pdu->top);
	send_update_job_reply(server_fd, cmd->tag, 0);
	return 0;
}

static int handle_command(struct fio_net_cmd *cmd)
{
	int ret;

	dprint(FD_NET, "server: got op [%s], pdu=%u, tag=%lx\n",
			fio_server_op(cmd->opcode), cmd->pdu_len, cmd->tag);

	switch (cmd->opcode) {
	case FIO_NET_CMD_QUIT:
		fio_terminate_threads(TERMINATE_ALL);
		return -1;
	case FIO_NET_CMD_EXIT:
		exit_backend = 1;
		return -1;
	case FIO_NET_CMD_JOB:
		ret = handle_job_cmd(cmd);
		break;
	case FIO_NET_CMD_JOBLINE:
		ret = handle_jobline_cmd(cmd);
		break;
	case FIO_NET_CMD_PROBE:
		ret = handle_probe_cmd(cmd);
		break;
	case FIO_NET_CMD_SEND_ETA:
		ret = handle_send_eta_cmd(cmd);
		break;
	case FIO_NET_CMD_RUN:
		ret = handle_run_cmd(cmd);
		break;
	case FIO_NET_CMD_UPDATE_JOB:
		ret = handle_update_job_cmd(cmd);
		break;
	default:
		log_err("fio: unknown opcode: %s\n", fio_server_op(cmd->opcode));
		ret = 1;
	}

	return ret;
}

static int handle_connection(int sk)
{
	struct fio_net_cmd *cmd = NULL;
	int ret = 0;

	reset_fio_state();
	INIT_FLIST_HEAD(&job_list);
	server_fd = sk;

	/* read forever */
	while (!exit_backend) {
		struct pollfd pfd = {
			.fd	= sk,
			.events	= POLLIN,
		};

		ret = 0;
		do {
			int timeout = 1000;

			if (!flist_empty(&job_list))
				timeout = 100;

			ret = poll(&pfd, 1, timeout);
			if (ret < 0) {
				if (errno == EINTR)
					break;
				log_err("fio: poll: %s\n", strerror(errno));
				break;
			} else if (!ret) {
				fio_server_check_jobs();
				continue;
			}

			if (pfd.revents & POLLIN)
				break;
			if (pfd.revents & (POLLERR|POLLHUP)) {
				ret = 1;
				break;
			}
		} while (!exit_backend);

		fio_server_check_jobs();

		if (ret < 0)
			break;

		cmd = fio_net_recv_cmd(sk);
		if (!cmd) {
			ret = -1;
			break;
		}

		ret = handle_command(cmd);
		if (ret)
			break;

		free(cmd);
		cmd = NULL;
	}

	if (cmd)
		free(cmd);

	close(sk);
	_exit(ret);
}

static int accept_loop(int listen_sk)
{
	struct sockaddr_in addr;
	fio_socklen_t len = sizeof(addr);
	struct pollfd pfd;
	int ret = 0, sk, flags, exitval = 0;

	dprint(FD_NET, "server enter accept loop\n");

	flags = fcntl(listen_sk, F_GETFL);
	flags |= O_NONBLOCK;
	fcntl(listen_sk, F_SETFL, flags);

	while (!exit_backend) {
		pid_t pid;

		pfd.fd = listen_sk;
		pfd.events = POLLIN;
		do {
			int timeout = 1000;

			if (!flist_empty(&conn_list))
				timeout = 100;

			ret = poll(&pfd, 1, timeout);
			if (ret < 0) {
				if (errno == EINTR)
					break;
				log_err("fio: poll: %s\n", strerror(errno));
				break;
			} else if (!ret) {
				fio_server_check_conns();
				continue;
			}

			if (pfd.revents & POLLIN)
				break;
		} while (!exit_backend);

		fio_server_check_conns();

		if (exit_backend || ret < 0)
			break;

		sk = accept(listen_sk, (struct sockaddr *) &addr, &len);
		if (sk < 0) {
			log_err("fio: accept: %s\n", strerror(errno));
			return -1;
		}

		dprint(FD_NET, "server: connect from %s\n", inet_ntoa(addr.sin_addr));

		pid = fork();
		if (pid) {
			close(sk);
			fio_server_add_conn_pid(pid);
			continue;
		}

		/* exits */
		handle_connection(sk);
	}

	return exitval;
}

int fio_server_text_output(int level, const char *buf, size_t len)
{
	struct cmd_text_pdu *pdu;
	unsigned int tlen;
	struct timeval tv;

	if (server_fd == -1)
		return log_local_buf(buf, len);

	tlen = sizeof(*pdu) + len;
	pdu = malloc(tlen);

	pdu->level	= __cpu_to_le32(level);
	pdu->buf_len	= __cpu_to_le32(len);

	gettimeofday(&tv, NULL);
	pdu->log_sec	= __cpu_to_le64(tv.tv_sec);
	pdu->log_usec	= __cpu_to_le64(tv.tv_usec);

	memcpy(pdu->buf, buf, len);

	fio_net_send_cmd(server_fd, FIO_NET_CMD_TEXT, pdu, tlen, NULL, NULL);
	free(pdu);
	return len;
}

static void convert_io_stat(struct io_stat *dst, struct io_stat *src)
{
	dst->max_val	= cpu_to_le64(src->max_val);
	dst->min_val	= cpu_to_le64(src->min_val);
	dst->samples	= cpu_to_le64(src->samples);

	/*
	 * Encode to IEEE 754 for network transfer
	 */
	dst->mean.u.i	= __cpu_to_le64(fio_double_to_uint64(src->mean.u.f));
	dst->S.u.i	= __cpu_to_le64(fio_double_to_uint64(src->S.u.f));
}

static void convert_gs(struct group_run_stats *dst, struct group_run_stats *src)
{
	int i;

	for (i = 0; i < 2; i++) {
		dst->max_run[i]		= cpu_to_le64(src->max_run[i]);
		dst->min_run[i]		= cpu_to_le64(src->min_run[i]);
		dst->max_bw[i]		= cpu_to_le64(src->max_bw[i]);
		dst->min_bw[i]		= cpu_to_le64(src->min_bw[i]);
		dst->io_kb[i]		= cpu_to_le64(src->io_kb[i]);
		dst->agg[i]		= cpu_to_le64(src->agg[i]);
	}

	dst->kb_base	= cpu_to_le32(src->kb_base);
	dst->groupid	= cpu_to_le32(src->groupid);
}

/*
 * Send a CMD_TS, which packs struct thread_stat and group_run_stats
 * into a single payload.
 */
void fio_server_send_ts(struct thread_stat *ts, struct group_run_stats *rs)
{
	struct cmd_ts_pdu p;
	int i, j;

	dprint(FD_NET, "server sending end stats\n");

	memset(&p, 0, sizeof(p));

	strcpy(p.ts.name, ts->name);
	strcpy(p.ts.verror, ts->verror);
	strcpy(p.ts.description, ts->description);

	p.ts.error		= cpu_to_le32(ts->error);
	p.ts.thread_number	= cpu_to_le32(ts->thread_number);
	p.ts.groupid		= cpu_to_le32(ts->groupid);
	p.ts.pid		= cpu_to_le32(ts->pid);
	p.ts.members		= cpu_to_le32(ts->members);

	for (i = 0; i < 2; i++) {
		convert_io_stat(&p.ts.clat_stat[i], &ts->clat_stat[i]);
		convert_io_stat(&p.ts.slat_stat[i], &ts->slat_stat[i]);
		convert_io_stat(&p.ts.lat_stat[i], &ts->lat_stat[i]);
		convert_io_stat(&p.ts.bw_stat[i], &ts->bw_stat[i]);
	}

	p.ts.usr_time		= cpu_to_le64(ts->usr_time);
	p.ts.sys_time		= cpu_to_le64(ts->sys_time);
	p.ts.ctx		= cpu_to_le64(ts->ctx);
	p.ts.minf		= cpu_to_le64(ts->minf);
	p.ts.majf		= cpu_to_le64(ts->majf);
	p.ts.clat_percentiles	= cpu_to_le64(ts->clat_percentiles);

	for (i = 0; i < FIO_IO_U_LIST_MAX_LEN; i++) {
		fio_fp64_t *src = &ts->percentile_list[i];
		fio_fp64_t *dst = &p.ts.percentile_list[i];

		dst->u.i = __cpu_to_le64(fio_double_to_uint64(src->u.f));
	}

	for (i = 0; i < FIO_IO_U_MAP_NR; i++) {
		p.ts.io_u_map[i]	= cpu_to_le32(ts->io_u_map[i]);
		p.ts.io_u_submit[i]	= cpu_to_le32(ts->io_u_submit[i]);
		p.ts.io_u_complete[i]	= cpu_to_le32(ts->io_u_complete[i]);
	}

	for (i = 0; i < FIO_IO_U_LAT_U_NR; i++) {
		p.ts.io_u_lat_u[i]	= cpu_to_le32(ts->io_u_lat_u[i]);
		p.ts.io_u_lat_m[i]	= cpu_to_le32(ts->io_u_lat_m[i]);
	}

	for (i = 0; i < 2; i++)
		for (j = 0; j < FIO_IO_U_PLAT_NR; j++)
			p.ts.io_u_plat[i][j] = cpu_to_le32(ts->io_u_plat[i][j]);

	for (i = 0; i < 3; i++) {
		p.ts.total_io_u[i]	= cpu_to_le64(ts->total_io_u[i]);
		p.ts.short_io_u[i]	= cpu_to_le64(ts->short_io_u[i]);
	}

	p.ts.total_submit	= cpu_to_le64(ts->total_submit);
	p.ts.total_complete	= cpu_to_le64(ts->total_complete);

	for (i = 0; i < 2; i++) {
		p.ts.io_bytes[i]	= cpu_to_le64(ts->io_bytes[i]);
		p.ts.runtime[i]		= cpu_to_le64(ts->runtime[i]);
	}

	p.ts.total_run_time	= cpu_to_le64(ts->total_run_time);
	p.ts.continue_on_error	= cpu_to_le16(ts->continue_on_error);
	p.ts.total_err_count	= cpu_to_le64(ts->total_err_count);
	p.ts.first_error	= cpu_to_le32(ts->first_error);
	p.ts.kb_base		= cpu_to_le32(ts->kb_base);

	convert_gs(&p.rs, rs);

	fio_net_send_cmd(server_fd, FIO_NET_CMD_TS, &p, sizeof(p), NULL, NULL);
}

void fio_server_send_gs(struct group_run_stats *rs)
{
	struct group_run_stats gs;

	dprint(FD_NET, "server sending group run stats\n");

	convert_gs(&gs, rs);
	fio_net_send_cmd(server_fd, FIO_NET_CMD_GS, &gs, sizeof(gs), NULL, NULL);
}

static void convert_agg(struct disk_util_agg *dst, struct disk_util_agg *src)
{
	int i;

	for (i = 0; i < 2; i++) {
		dst->ios[i]	= cpu_to_le32(src->ios[i]);
		dst->merges[i]	= cpu_to_le32(src->merges[i]);
		dst->sectors[i]	= cpu_to_le64(src->sectors[i]);
		dst->ticks[i]	= cpu_to_le32(src->ticks[i]);
	}

	dst->io_ticks		= cpu_to_le32(src->io_ticks);
	dst->time_in_queue	= cpu_to_le32(src->time_in_queue);
	dst->slavecount		= cpu_to_le32(src->slavecount);
	dst->max_util.u.i	= __cpu_to_le64(fio_double_to_uint64(src->max_util.u.f));
}

static void convert_dus(struct disk_util_stat *dst, struct disk_util_stat *src)
{
	int i;

	strcpy((char *) dst->name, (char *) src->name);

	for (i = 0; i < 2; i++) {
		dst->ios[i]	= cpu_to_le32(src->ios[i]);
		dst->merges[i]	= cpu_to_le32(src->merges[i]);
		dst->sectors[i]	= cpu_to_le64(src->sectors[i]);
		dst->ticks[i]	= cpu_to_le32(src->ticks[i]);
	}

	dst->io_ticks		= cpu_to_le32(src->io_ticks);
	dst->time_in_queue	= cpu_to_le32(src->time_in_queue);
	dst->msec		= cpu_to_le64(src->msec);
}

void fio_server_send_du(void)
{
	struct disk_util *du;
	struct flist_head *entry;
	struct cmd_du_pdu pdu;

	dprint(FD_NET, "server: sending disk_util %d\n", !flist_empty(&disk_list));

	memset(&pdu, 0, sizeof(pdu));

	flist_for_each(entry, &disk_list) {
		du = flist_entry(entry, struct disk_util, list);

		convert_dus(&pdu.dus, &du->dus);
		convert_agg(&pdu.agg, &du->agg);

		fio_net_send_cmd(server_fd, FIO_NET_CMD_DU, &pdu, sizeof(pdu), NULL, NULL);
	}
}

/*
 * Send a command with a separate PDU, not inlined in the command
 */
static int fio_send_cmd_ext_pdu(int sk, uint16_t opcode, const void *buf,
				off_t size, uint64_t tag, uint32_t flags)
{
	struct fio_net_cmd cmd;
	struct iovec iov[2];

	iov[0].iov_base = &cmd;
	iov[0].iov_len = sizeof(cmd);
	iov[1].iov_base = (void *) buf;
	iov[1].iov_len = size;

	__fio_init_net_cmd(&cmd, opcode, size, tag);
	cmd.flags = __cpu_to_le32(flags);
	fio_net_cmd_crc_pdu(&cmd, buf);

	return fio_sendv_data(sk, iov, 2);
}

int fio_send_iolog(struct thread_data *td, struct io_log *log, const char *name)
{
	struct cmd_iolog_pdu pdu;
	z_stream stream;
	void *out_pdu;
	int i, ret = 0;

	pdu.thread_number = cpu_to_le32(td->thread_number);
	pdu.nr_samples = __cpu_to_le32(log->nr_samples);
	pdu.log_type = cpu_to_le32(log->log_type);
	strcpy((char *) pdu.name, name);

	for (i = 0; i < log->nr_samples; i++) {
		struct io_sample *s = &log->log[i];

		s->time	= cpu_to_le64(s->time);
		s->val	= cpu_to_le64(s->val);
		s->ddir	= cpu_to_le32(s->ddir);
		s->bs	= cpu_to_le32(s->bs);
	}

	/*
	 * Dirty - since the log is potentially huge, compress it into
	 * FIO_SERVER_MAX_FRAGMENT_PDU chunks and let the receiving
	 * side defragment it.
	 */
	out_pdu = malloc(FIO_SERVER_MAX_FRAGMENT_PDU);

	stream.zalloc = Z_NULL;
	stream.zfree = Z_NULL;
	stream.opaque = Z_NULL;

	if (deflateInit(&stream, Z_DEFAULT_COMPRESSION) != Z_OK) {
		ret = 1;
		goto err;
	}

	/*
	 * Send header first, it's not compressed.
	 */
	ret = fio_send_cmd_ext_pdu(server_fd, FIO_NET_CMD_IOLOG, &pdu,
					sizeof(pdu), 0, FIO_NET_CMD_F_MORE);
	if (ret)
		goto err_zlib;

	stream.next_in = (void *) log->log;
	stream.avail_in = log->nr_samples * sizeof(struct io_sample);

	do {
		unsigned int this_len, flags = 0;
		int ret;

		stream.avail_out = FIO_SERVER_MAX_FRAGMENT_PDU;
		stream.next_out = out_pdu;
		ret = deflate(&stream, Z_FINISH);
		/* may be Z_OK, or Z_STREAM_END */
		if (ret < 0)
			goto err_zlib;

		this_len = FIO_SERVER_MAX_FRAGMENT_PDU - stream.avail_out;

		if (stream.avail_in)
			flags = FIO_NET_CMD_F_MORE;

		ret = fio_send_cmd_ext_pdu(server_fd, FIO_NET_CMD_IOLOG,
					   out_pdu, this_len, 0, flags);
		if (ret)
			goto err_zlib;
	} while (stream.avail_in);

err_zlib:
	deflateEnd(&stream);
err:
	free(out_pdu);
	return ret;
}

void fio_server_send_add_job(struct thread_data *td)
{
	struct cmd_add_job_pdu pdu;

	memset(&pdu, 0, sizeof(pdu));
	pdu.thread_number = cpu_to_le32(td->thread_number);
	pdu.groupid = cpu_to_le32(td->groupid);
	convert_thread_options_to_net(&pdu.top, &td->o);

	fio_net_send_cmd(server_fd, FIO_NET_CMD_ADD_JOB, &pdu, sizeof(pdu), NULL, NULL);
}

void fio_server_send_start(struct thread_data *td)
{
	assert(server_fd != -1);

	fio_net_send_simple_cmd(server_fd, FIO_NET_CMD_SERVER_START, 0, NULL);
}

static int fio_init_server_ip(void)
{
	struct sockaddr *addr;
	fio_socklen_t socklen;
	int sk, opt;

	if (use_ipv6)
		sk = socket(AF_INET6, SOCK_STREAM, 0);
	else
		sk = socket(AF_INET, SOCK_STREAM, 0);

	if (sk < 0) {
		log_err("fio: socket: %s\n", strerror(errno));
		return -1;
	}

	opt = 1;
	if (setsockopt(sk, SOL_SOCKET, SO_REUSEADDR, &opt, sizeof(opt)) < 0) {
		log_err("fio: setsockopt: %s\n", strerror(errno));
		close(sk);
		return -1;
	}
#ifdef SO_REUSEPORT
	if (setsockopt(sk, SOL_SOCKET, SO_REUSEPORT, &opt, sizeof(opt)) < 0) {
		log_err("fio: setsockopt: %s\n", strerror(errno));
		close(sk);
		return -1;
	}
#endif

	if (use_ipv6) {
		addr = (struct sockaddr *) &saddr_in6;
		socklen = sizeof(saddr_in6);
		saddr_in6.sin6_family = AF_INET6;
	} else {
		addr = (struct sockaddr *) &saddr_in;
		socklen = sizeof(saddr_in);
		saddr_in.sin_family = AF_INET;
	}

	if (bind(sk, addr, socklen) < 0) {
		log_err("fio: bind: %s\n", strerror(errno));
		close(sk);
		return -1;
	}

	return sk;
}

static int fio_init_server_sock(void)
{
	struct sockaddr_un addr;
	fio_socklen_t len;
	mode_t mode;
	int sk;

	sk = socket(AF_UNIX, SOCK_STREAM, 0);
	if (sk < 0) {
		log_err("fio: socket: %s\n", strerror(errno));
		return -1;
	}

	mode = umask(000);

	memset(&addr, 0, sizeof(addr));
	addr.sun_family = AF_UNIX;
	strcpy(addr.sun_path, bind_sock);
	unlink(bind_sock);

	len = sizeof(addr.sun_family) + strlen(bind_sock) + 1;

	if (bind(sk, (struct sockaddr *) &addr, len) < 0) {
		log_err("fio: bind: %s\n", strerror(errno));
		close(sk);
		return -1;
	}

	umask(mode);
	return sk;
}

static int fio_init_server_connection(void)
{
	char bind_str[128];
	int sk;

	dprint(FD_NET, "starting server\n");

	if (!bind_sock)
		sk = fio_init_server_ip();
	else
		sk = fio_init_server_sock();

	if (sk < 0)
		return sk;

	if (!bind_sock) {
		char *p, port[16];
		const void *src;
		int af;

		if (use_ipv6) {
			af = AF_INET6;
			src = &saddr_in6.sin6_addr;
		} else {
			af = AF_INET;
			src = &saddr_in.sin_addr;
		}

		p = (char *) inet_ntop(af, src, bind_str, sizeof(bind_str));

		sprintf(port, ",%u", fio_net_port);
		if (p)
			strcat(p, port);
		else
			strcpy(bind_str, port);
	} else
		strcpy(bind_str, bind_sock);

	log_info("fio: server listening on %s\n", bind_str);

	if (listen(sk, 0) < 0) {
		log_err("fio: listen: %s\n", strerror(errno));
		return -1;
	}

	return sk;
}

int fio_server_parse_host(const char *host, int *ipv6, struct in_addr *inp,
			  struct in6_addr *inp6)

{
	int ret = 0;

	if (*ipv6)
		ret = inet_pton(AF_INET6, host, inp6);
	else
		ret = inet_pton(AF_INET, host, inp);

	if (ret != 1) {
		struct hostent *hent;

		hent = gethostbyname(host);
		if (!hent) {
			log_err("fio: failed to resolve <%s>\n", host);
			return 0;
		}

		if (*ipv6) {
			if (hent->h_addrtype != AF_INET6) {
				log_info("fio: falling back to IPv4\n");
				*ipv6 = 0;
			} else
				memcpy(inp6, hent->h_addr_list[0], 16);
		}
		if (!*ipv6) {
			if (hent->h_addrtype != AF_INET) {
				log_err("fio: lookup type mismatch\n");
				return 0;
			}
			memcpy(inp, hent->h_addr_list[0], 4);
		}
		ret = 1;
	}

	return !(ret == 1);
}

/*
 * Parse a host/ip/port string. Reads from 'str'.
 *
 * Outputs:
 *
 * For IPv4:
 *	*ptr is the host, *port is the port, inp is the destination.
 * For IPv6:
 *	*ptr is the host, *port is the port, inp6 is the dest, and *ipv6 is 1.
 * For local domain sockets:
 *	*ptr is the filename, *is_sock is 1.
 */
int fio_server_parse_string(const char *str, char **ptr, int *is_sock,
			    int *port, struct in_addr *inp,
			    struct in6_addr *inp6, int *ipv6)
{
	const char *host = str;
	char *portp;
	int lport = 0;

	*ptr = NULL;
	*is_sock = 0;
	*port = fio_net_port;
	*ipv6 = 0;

	if (!strncmp(str, "sock:", 5)) {
		*ptr = strdup(str + 5);
		*is_sock = 1;

		return 0;
	}

	/*
	 * Is it ip:<ip or host>:port
	 */
	if (!strncmp(host, "ip:", 3))
		host += 3;
	else if (!strncmp(host, "ip4:", 4))
		host += 4;
	else if (!strncmp(host, "ip6:", 4)) {
		host += 4;
		*ipv6 = 1;
	} else if (host[0] == ':') {
		/* String is :port */
		host++;
		lport = atoi(host);
		if (!lport || lport > 65535) {
			log_err("fio: bad server port %u\n", port);
			return 1;
		}
		/* no hostname given, we are done */
		*port = lport;
		return 0;
	}

	/*
	 * If no port seen yet, check if there's a last ':' at the end
	 */
	if (!lport) {
		portp = strchr(host, ',');
		if (portp) {
			*portp = '\0';
			portp++;
			lport = atoi(portp);
			if (!lport || lport > 65535) {
				log_err("fio: bad server port %u\n", port);
				return 1;
			}
		}
	}

	if (lport)
		*port = lport;

	if (!strlen(host))
		return 0;

	*ptr = strdup(host);

	if (fio_server_parse_host(*ptr, ipv6, inp, inp6)) {
		free(*ptr);
		*ptr = NULL;
		return 1;
	}

	if (*port == 0)
		*port = fio_net_port;

	return 0;
}

/*
 * Server arg should be one of:
 *
 * sock:/path/to/socket
 *   ip:1.2.3.4
 *      1.2.3.4
 *
 * Where sock uses unix domain sockets, and ip binds the server to
 * a specific interface. If no arguments are given to the server, it
 * uses IP and binds to 0.0.0.0.
 *
 */
static int fio_handle_server_arg(void)
{
	int port = fio_net_port;
	int is_sock, ret = 0;

	saddr_in.sin_addr.s_addr = htonl(INADDR_ANY);

	if (!fio_server_arg)
		goto out;

	ret = fio_server_parse_string(fio_server_arg, &bind_sock, &is_sock,
					&port, &saddr_in.sin_addr,
					&saddr_in6.sin6_addr, &use_ipv6);

	if (!is_sock && bind_sock) {
		free(bind_sock);
		bind_sock = NULL;
	}

out:
	fio_net_port = port;
	saddr_in.sin_port = htons(port);
	saddr_in6.sin6_port = htons(port);
	return ret;
}

static int fio_server(void)
{
	int sk, ret;

	dprint(FD_NET, "starting server\n");

	if (fio_handle_server_arg())
		return -1;

	sk = fio_init_server_connection();
	if (sk < 0)
		return -1;

	ret = accept_loop(sk);

	close(sk);

	if (fio_server_arg) {
		free(fio_server_arg);
		fio_server_arg = NULL;
	}
	if (bind_sock)
		free(bind_sock);

	return ret;
}

void fio_server_got_signal(int signal)
{
	if (signal == SIGPIPE)
		server_fd = -1;
	else {
		log_info("\nfio: terminating on signal %d\n", signal);
		exit_backend = 1;
	}
}

static int check_existing_pidfile(const char *pidfile)
{
	struct stat sb;
	char buf[16];
	pid_t pid;
	FILE *f;

	if (stat(pidfile, &sb))
		return 0;

	f = fopen(pidfile, "r");
	if (!f)
		return 0;

	if (fread(buf, sb.st_size, 1, f) <= 0) {
		fclose(f);
		return 1;
	}
	fclose(f);

	pid = atoi(buf);
	if (kill(pid, SIGCONT) < 0)
		return errno != ESRCH;

	return 1;
}

static int write_pid(pid_t pid, const char *pidfile)
{
	FILE *fpid;

	fpid = fopen(pidfile, "w");
	if (!fpid) {
		log_err("fio: failed opening pid file %s\n", pidfile);
		return 1;
	}

	fprintf(fpid, "%u\n", (unsigned int) pid);
	fclose(fpid);
	return 0;
}

/*
 * If pidfile is specified, background us.
 */
int fio_start_server(char *pidfile)
{
	pid_t pid;
	int ret;

#if defined(WIN32)
	WSADATA wsd;
	WSAStartup(MAKEWORD(2, 2), &wsd);
#endif

	if (!pidfile)
		return fio_server();

	if (check_existing_pidfile(pidfile)) {
		log_err("fio: pidfile %s exists and server appears alive\n",
								pidfile);
		return -1;
	}

	pid = fork();
	if (pid < 0) {
		log_err("fio: failed server fork: %s", strerror(errno));
		free(pidfile);
		return -1;
	} else if (pid) {
		int ret = write_pid(pid, pidfile);

		exit(ret);
	}

	setsid();
	openlog("fio", LOG_NDELAY|LOG_NOWAIT|LOG_PID, LOG_USER);
	log_syslog = 1;
	close(STDIN_FILENO);
	close(STDOUT_FILENO);
	close(STDERR_FILENO);
	f_out = NULL;
	f_err = NULL;

	ret = fio_server();

	closelog();
	unlink(pidfile);
	free(pidfile);
	return ret;
}

void fio_server_set_arg(const char *arg)
{
	fio_server_arg = strdup(arg);
}<|MERGE_RESOLUTION|>--- conflicted
+++ resolved
@@ -670,11 +670,8 @@
 
 	je->elapsed_sec		= cpu_to_le64(je->elapsed_sec);
 	je->eta_sec		= cpu_to_le64(je->eta_sec);
-<<<<<<< HEAD
 	je->nr_threads		= cpu_to_le32(je->nr_threads);
-=======
 	je->is_pow2		= cpu_to_le32(je->is_pow2);
->>>>>>> b7f05eb0
 
 	fio_net_send_cmd(server_fd, FIO_NET_CMD_ETA, je, size, &tag, NULL);
 	free(je);
