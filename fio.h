#ifndef FIO_H
#define FIO_H

#include <sched.h>
#include <limits.h>
#include <pthread.h>
#include <sys/time.h>
#include <sys/resource.h>
#include <errno.h>
#include <stdlib.h>
#include <stdio.h>
#include <unistd.h>
#include <string.h>
#include <inttypes.h>
#include <assert.h>

struct thread_data;

#include "compiler/compiler.h"
#include "thread_options.h"
#include "flist.h"
#include "fifo.h"
#include "lib/rbtree.h"
#include "arch/arch.h"
#include "os/os.h"
#include "mutex.h"
#include "log.h"
#include "debug.h"
#include "file.h"
#include "io_ddir.h"
#include "ioengine.h"
#include "iolog.h"
#include "helpers.h"
#include "options.h"
#include "profile.h"
#include "time.h"
#include "gettime.h"
#include "lib/getopt.h"
#include "lib/rand.h"
#include "client.h"
#include "server.h"
#include "stat.h"
#include "flow.h"

#ifdef FIO_HAVE_GUASI
#include <guasi.h>
#endif

#ifdef FIO_HAVE_SOLARISAIO
#include <sys/asynch.h>
#endif

/*
 * offset generator types
 */
enum {
	RW_SEQ_SEQ	= 0,
	RW_SEQ_IDENT,
};

/*
 * This describes a single thread/process executing a fio job.
 */
struct thread_data {
	struct thread_options o;
	void *eo;
	char verror[FIO_VERROR_SIZE];
	pthread_t thread;
	unsigned int thread_number;
	unsigned int groupid;
	struct thread_stat ts;

	int client_type;

	struct io_log *slat_log;
	struct io_log *clat_log;
	struct io_log *lat_log;
	struct io_log *bw_log;
	struct io_log *iops_log;

	uint64_t stat_io_bytes[2];
	struct timeval bw_sample_time;

	uint64_t stat_io_blocks[2];
	struct timeval iops_sample_time;

	struct rusage ru_start;
	struct rusage ru_end;

	struct fio_file **files;
	unsigned int files_size;
	unsigned int files_index;
	unsigned int nr_open_files;
	unsigned int nr_done_files;
	unsigned int nr_normal_files;
	union {
		unsigned int next_file;
		os_random_state_t next_file_state;
		struct frand_state __next_file_state;
	};
	int error;
	int sig;
	int done;
	pid_t pid;
	char *orig_buffer;
	size_t orig_buffer_size;
	volatile int terminate;
	volatile int runstate;
	unsigned int last_was_sync;
	enum fio_ddir last_ddir;

	int mmapfd;

	void *iolog_buf;
	FILE *iolog_f;

	char *sysfs_root;

	unsigned long rand_seeds[8];

	union {
		os_random_state_t bsrange_state;
		struct frand_state __bsrange_state;
	};
	union {
		os_random_state_t verify_state;
		struct frand_state __verify_state;
	};
	union {
		os_random_state_t trim_state;
		struct frand_state __trim_state;
	};

	struct frand_state buf_state;

	unsigned int verify_batch;
	unsigned int trim_batch;

	int shm_id;

	/*
	 * IO engine hooks, contains everything needed to submit an io_u
	 * to any of the available IO engines.
	 */
	struct ioengine_ops *io_ops;

	/*
	 * Queue depth of io_u's that fio MIGHT do
	 */
	unsigned int cur_depth;

	/*
	 * io_u's about to be committed
	 */
	unsigned int io_u_queued;

	/*
	 * io_u's submitted but not completed yet
	 */
	unsigned int io_u_in_flight;

	/*
	 * List of free and busy io_u's
	 */
	struct flist_head io_u_freelist;
	struct flist_head io_u_busylist;
	struct flist_head io_u_requeues;
	pthread_mutex_t io_u_lock;
	pthread_cond_t free_cond;

	/*
	 * async verify offload
	 */
	struct flist_head verify_list;
	pthread_t *verify_threads;
	unsigned int nr_verify_threads;
	pthread_cond_t verify_cond;
	int verify_thread_exit;

	/*
	 * Rate state
	 */
	unsigned long long rate_bps[2];
	long rate_pending_usleep[2];
	unsigned long rate_bytes[2];
	unsigned long rate_blocks[2];
	struct timeval lastrate[2];

	unsigned long long total_io_size;
	unsigned long long fill_device_size;

	unsigned long io_issues[2];
	unsigned long long io_blocks[2];
	unsigned long long this_io_blocks[2];
	unsigned long long io_bytes[2];
	unsigned long long io_skip_bytes;
	unsigned long long this_io_bytes[2];
	unsigned long long zone_bytes;
	struct fio_mutex *mutex;

	/*
	 * State for random io, a bitmap of blocks done vs not done
	 */
	union {
		os_random_state_t random_state;
		struct frand_state __random_state;
	};

	struct timeval start;	/* start of this loop */
	struct timeval epoch;	/* time job was started */
	struct timeval last_issue;
	struct timeval tv_cache;
	unsigned int tv_cache_nr;
	unsigned int tv_cache_mask;
	unsigned int ramp_time_over;

	/*
	 * read/write mixed workload state
	 */
	union {
		os_random_state_t rwmix_state;
		struct frand_state __rwmix_state;
	};
	unsigned long rwmix_issues;
	enum fio_ddir rwmix_ddir;
	unsigned int ddir_seq_nr;

	/*
	 * IO history logs for verification. We use a tree for sorting,
	 * if we are overwriting. Otherwise just use a fifo.
	 */
	struct rb_root io_hist_tree;
	struct flist_head io_hist_list;
	unsigned long io_hist_len;

	/*
	 * For IO replaying
	 */
	struct flist_head io_log_list;

	/*
	 * For tracking/handling discards
	 */
	struct flist_head trim_list;
	unsigned long trim_entries;

	/*
	 * for fileservice, how often to switch to a new file
	 */
	unsigned int file_service_nr;
	unsigned int file_service_left;
	struct fio_file *file_service_file;

	unsigned int sync_file_range_nr;

	/*
	 * For generating file sizes
	 */
	union {
		os_random_state_t file_size_state;
		struct frand_state __file_size_state;
	};

	/*
	 * Error counts
	 */
	unsigned int total_err_count;
	int first_error;

	struct fio_flow *flow;

	/*
	 * Can be overloaded by profiles
	 */
	struct prof_io_ops prof_io_ops;
	void *prof_data;

	void *pinned_mem;
};

/*
 * when should interactive ETA output be generated
 */
enum {
	FIO_ETA_AUTO,
	FIO_ETA_ALWAYS,
	FIO_ETA_NEVER,
};

#define __td_verror(td, err, msg, func)					\
	do {								\
		if ((td)->error)					\
			break;						\
		int e = (err);						\
		(td)->error = e;					\
		if (!(td)->first_error)					\
			snprintf(td->verror, sizeof(td->verror) - 1, "file:%s:%d, func=%s, error=%s", __FILE__, __LINE__, (func), (msg));		\
	} while (0)


#define td_clear_error(td)		\
	(td)->error = 0;
#define td_verror(td, err, func)	\
	__td_verror((td), (err), strerror((err)), (func))
#define td_vmsg(td, err, msg, func)	\
	__td_verror((td), (err), (msg), (func))

#define __fio_stringify_1(x)	#x
#define __fio_stringify(x)	__fio_stringify_1(x)

extern int exitall_on_terminate;
extern unsigned int thread_number;
extern int shm_id;
extern int groupid;
extern int terse_output;
extern int temp_stall_ts;
<<<<<<< HEAD
extern unsigned long page_mask, page_size;
=======
extern unsigned long long mlock_size;
extern uintptr_t page_mask, page_size;
>>>>>>> c857cfeb
extern int read_only;
extern int eta_print;
extern unsigned long done_secs;
extern char *job_section;
extern int fio_gtod_offload;
extern int fio_gtod_cpu;
extern enum fio_cs fio_clock_source;
extern int warnings_fatal;
extern int terse_version;
extern int is_backend;
extern int nr_clients;
extern int log_syslog;
extern const char fio_version_string[];
extern const fio_fp64_t def_percentile_list[FIO_IO_U_LIST_MAX_LEN];

extern struct thread_data *threads;

static inline void fio_ro_check(struct thread_data *td, struct io_u *io_u)
{
	assert(!(io_u->ddir == DDIR_WRITE && !td_write(td)));
}

#define BLOCKS_PER_MAP		(8 * sizeof(unsigned long))
#define TO_MAP_BLOCK(f, b)	(b)
#define RAND_MAP_IDX(f, b)	(TO_MAP_BLOCK(f, b) / BLOCKS_PER_MAP)
#define RAND_MAP_BIT(f, b)	(TO_MAP_BLOCK(f, b) & (BLOCKS_PER_MAP - 1))

#define REAL_MAX_JOBS		2048

#define td_non_fatal_error(e)	((e) == EIO || (e) == EILSEQ)

static inline enum error_type td_error_type(enum fio_ddir ddir, int err)
{
	if (err == EILSEQ)
		return ERROR_TYPE_VERIFY;
	if (ddir == DDIR_READ)
		return ERROR_TYPE_READ;
	return ERROR_TYPE_WRITE;
}

static inline void update_error_count(struct thread_data *td, int err)
{
	td->total_err_count++;
	if (td->total_err_count == 1)
		td->first_error = err;
}

static inline int should_fsync(struct thread_data *td)
{
	if (td->last_was_sync)
		return 0;
	if (td->o.odirect)
		return 0;
	if (td_write(td) || td_rw(td) || td->o.override_sync)
		return 1;

	return 0;
}

/*
 * Init/option functions
 */
extern int __must_check fio_init_options(void);
extern int __must_check parse_options(int, char **);
extern int parse_jobs_ini(char *, int, int, int);
extern int parse_cmd_line(int, char **, int);
extern int fio_backend(void);
extern void reset_fio_state(void);
extern void clear_io_state(struct thread_data *);
extern int fio_options_parse(struct thread_data *, char **, int);
extern void fio_keywords_init(void);
extern int fio_cmd_option_parse(struct thread_data *, const char *, char *);
extern int fio_cmd_ioengine_option_parse(struct thread_data *, const char *, char *);
extern void fio_fill_default_options(struct thread_data *);
extern int fio_show_option_help(const char *);
extern void fio_options_set_ioengine_opts(struct option *long_options, struct thread_data *td);
extern void fio_options_dup_and_init(struct option *);
extern void fio_options_mem_dupe(struct thread_data *);
extern void options_mem_dupe(void *data, struct fio_option *options);
extern void td_fill_rand_seeds(struct thread_data *);
extern void add_job_opts(const char **, int);
extern char *num2str(unsigned long, int, int, int);
extern int ioengine_load(struct thread_data *);

extern unsigned long page_mask;
extern unsigned long page_size;
extern int initialize_fio(char *envp[]);

#define FIO_GETOPT_JOB		0x89000000
#define FIO_GETOPT_IOENGINE	0x98000000
#define FIO_NR_OPTIONS		(FIO_MAX_OPTS + 128)

/*
 * ETA/status stuff
 */
extern void print_thread_status(void);
extern void print_status_init(int);
extern char *fio_uint_to_kmg(unsigned int val);

/*
 * Thread life cycle. Once a thread has a runstate beyond TD_INITIALIZED, it
 * will never back again. It may cycle between running/verififying/fsyncing.
 * Once the thread reaches TD_EXITED, it is just waiting for the core to
 * reap it.
 */
enum {
	TD_NOT_CREATED = 0,
	TD_CREATED,
	TD_INITIALIZED,
	TD_RAMP,
	TD_RUNNING,
	TD_PRE_READING,
	TD_VERIFYING,
	TD_FSYNCING,
	TD_EXITED,
	TD_REAPED,
};

extern void td_set_runstate(struct thread_data *, int);
#define TERMINATE_ALL		(-1)
extern void fio_terminate_threads(int);

/*
 * Memory helpers
 */
extern int __must_check fio_pin_memory(struct thread_data *);
extern void fio_unpin_memory(struct thread_data *);
extern int __must_check allocate_io_mem(struct thread_data *);
extern void free_io_mem(struct thread_data *);
extern void free_threads_shm(void);

/*
 * Reset stats after ramp time completes
 */
extern void reset_all_stats(struct thread_data *);

/*
 * blktrace support
 */
#ifdef FIO_HAVE_BLKTRACE
extern int is_blktrace(const char *);
extern int load_blktrace(struct thread_data *, const char *);
#endif

/*
 * Mark unused variables passed to ops functions as unused, to silence gcc
 */
#define fio_unused	__attribute((__unused__))
#define fio_init	__attribute__((constructor))
#define fio_exit	__attribute__((destructor))

#define for_each_td(td, i)	\
	for ((i) = 0, (td) = &threads[0]; (i) < (int) thread_number; (i)++, (td)++)
#define for_each_file(td, f, i)	\
	if ((td)->files_index)						\
		for ((i) = 0, (f) = (td)->files[0];			\
	    	 (i) < (td)->o.nr_files && ((f) = (td)->files[i]) != NULL; \
		 (i)++)

#define fio_assert(td, cond)	do {	\
	if (!(cond)) {			\
		int *__foo = NULL;	\
		fprintf(stderr, "file:%s:%d, assert %s failed\n", __FILE__, __LINE__, #cond);	\
		td_set_runstate((td), TD_EXITED);	\
		(td)->error = EFAULT;		\
		*__foo = 0;			\
	}	\
} while (0)

static inline int fio_fill_issue_time(struct thread_data *td)
{
	if (td->o.read_iolog_file ||
	    !td->o.disable_clat || !td->o.disable_slat || !td->o.disable_bw)
		return 1;

	return 0;
}

static inline int __should_check_rate(struct thread_data *td,
				      enum fio_ddir ddir)
{
	struct thread_options *o = &td->o;

	/*
	 * If some rate setting was given, we need to check it
	 */
	if (o->rate[ddir] || o->ratemin[ddir] || o->rate_iops[ddir] ||
	    o->rate_iops_min[ddir])
		return 1;

	return 0;
}

static inline int should_check_rate(struct thread_data *td,
				    unsigned long *bytes_done)
{
	int ret = 0;

	if (bytes_done[0])
		ret |= __should_check_rate(td, 0);
	if (bytes_done[1])
		ret |= __should_check_rate(td, 1);

	return ret;
}

static inline int is_power_of_2(unsigned int val)
{
	return (val != 0 && ((val & (val - 1)) == 0));
}

/*
 * We currently only need to do locking if we have verifier threads
 * accessing our internal structures too
 */
static inline void td_io_u_lock(struct thread_data *td)
{
	if (td->o.verify_async)
		pthread_mutex_lock(&td->io_u_lock);
}

static inline void td_io_u_unlock(struct thread_data *td)
{
	if (td->o.verify_async)
		pthread_mutex_unlock(&td->io_u_lock);
}

static inline void td_io_u_free_notify(struct thread_data *td)
{
	if (td->o.verify_async)
		pthread_cond_signal(&td->free_cond);
}

extern const char *fio_get_arch_string(int);
extern const char *fio_get_os_string(int);

#define ARRAY_SIZE(x) (sizeof((x)) / (sizeof((x)[0])))

#endif<|MERGE_RESOLUTION|>--- conflicted
+++ resolved
@@ -314,12 +314,7 @@
 extern int groupid;
 extern int terse_output;
 extern int temp_stall_ts;
-<<<<<<< HEAD
-extern unsigned long page_mask, page_size;
-=======
-extern unsigned long long mlock_size;
 extern uintptr_t page_mask, page_size;
->>>>>>> c857cfeb
 extern int read_only;
 extern int eta_print;
 extern unsigned long done_secs;
