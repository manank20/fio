#ifndef FIO_SERVER_H
#define FIO_SERVER_H

#include <inttypes.h>
#include <string.h>
#include <sys/time.h>
#include <netinet/in.h>

#include "stat.h"
#include "os/os.h"
#include "diskutil.h"

#define FIO_NET_PORT 8765

/*
 * On-wire encoding is little endian
 */
struct fio_net_cmd {
	uint16_t version;	/* protocol version */
	uint16_t opcode;	/* command opcode */
	uint32_t flags;		/* modifier flags */
	uint64_t tag;		/* passed back on reply */
	uint32_t pdu_len;	/* length of post-cmd layload */
	/*
	 * These must be immediately before the payload, anything before
	 * these fields are checksummed.
	 */
	uint16_t cmd_crc16;	/* cmd checksum */
	uint16_t pdu_crc16;	/* payload checksum */
	uint8_t payload[];	/* payload */
};

<<<<<<< HEAD
struct fio_net_cmd_reply {
	struct flist_head list;
	struct timeval tv;
	uint64_t saved_tag;
	uint16_t opcode;
=======
struct fio_net_int_cmd {
	struct flist_head list;
	struct timeval tv;
	uint64_t saved_tag;
	struct fio_net_cmd cmd;
>>>>>>> 78c1111e
};

enum {
	FIO_SERVER_VER			= 19,

	FIO_SERVER_MAX_FRAGMENT_PDU	= 1024,

	FIO_NET_CMD_QUIT		= 1,
	FIO_NET_CMD_EXIT		= 2,
	FIO_NET_CMD_JOB			= 3,
	FIO_NET_CMD_JOBLINE		= 4,
	FIO_NET_CMD_TEXT		= 5,
	FIO_NET_CMD_TS			= 6,
	FIO_NET_CMD_GS			= 7,
	FIO_NET_CMD_SEND_ETA		= 8,
	FIO_NET_CMD_ETA			= 9,
	FIO_NET_CMD_PROBE		= 10,
	FIO_NET_CMD_START		= 11,
	FIO_NET_CMD_STOP		= 12,
	FIO_NET_CMD_DU			= 13,
	FIO_NET_CMD_SERVER_START	= 14,
	FIO_NET_CMD_ADD_JOB		= 15,
	FIO_NET_CMD_RUN			= 16,
	FIO_NET_CMD_IOLOG		= 17,
	FIO_NET_CMD_UPDATE_JOB		= 18,
	FIO_NET_CMD_NR			= 19,

	FIO_NET_CMD_F_MORE		= 1UL << 0,

	/* crc does not include the crc fields */
	FIO_NET_CMD_CRC_SZ		= sizeof(struct fio_net_cmd) -
						2 * sizeof(uint16_t),

	FIO_NET_NAME_MAX		= 256,

	FIO_NET_CLIENT_TIMEOUT		= 5000,
};

struct cmd_ts_pdu {
	struct thread_stat ts;
	struct group_run_stats rs;
};

struct cmd_du_pdu {
	struct disk_util_stat dus;
	struct disk_util_agg agg;
};

struct cmd_probe_pdu {
	uint8_t hostname[64];
	uint8_t bigendian;
	uint8_t fio_version[32];
	uint8_t os;
	uint8_t arch;
	uint8_t bpp;
	uint32_t cpus;
	uint64_t flags;
};

struct cmd_single_line_pdu {
	uint16_t len;
	uint8_t text[];
};

struct cmd_line_pdu {
	uint16_t lines;
<<<<<<< HEAD
	uint16_t client_type;
	struct cmd_single_line_pdu options[0];
=======
	struct cmd_single_line_pdu options[];
>>>>>>> 78c1111e
};

struct cmd_job_pdu {
	uint32_t buf_len;
	uint32_t client_type;
	uint8_t buf[0];
};

struct cmd_start_pdu {
	uint32_t jobs;
	uint32_t stat_outputs;
};

struct cmd_end_pdu {
	uint32_t error;
	uint32_t signal;
};

struct cmd_add_job_pdu {
	uint32_t thread_number;
	uint32_t groupid;
	struct thread_options_pack top;
};

struct cmd_text_pdu {
	uint32_t level;
	uint32_t buf_len;
	uint64_t log_sec;
	uint64_t log_usec;
	uint8_t buf[0];
};

struct cmd_iolog_pdu {
	uint32_t thread_number;
	uint32_t nr_samples;
	uint32_t log_type;
	uint8_t name[FIO_NET_NAME_MAX];
	struct io_sample samples[0];
};

extern int fio_start_server(char *);
extern int fio_server_text_output(int, const char *, size_t);
extern int fio_net_send_cmd(int, uint16_t, const void *, off_t, uint64_t *, struct flist_head *);
extern int fio_net_send_simple_cmd(int, uint16_t, uint64_t, struct flist_head *);
extern void fio_server_set_arg(const char *);
extern int fio_server_parse_string(const char *, char **, int *, int *, struct in_addr *, struct in6_addr *, int *);
extern int fio_server_parse_host(const char *, int *, struct in_addr *, struct in6_addr *);
extern const char *fio_server_op(unsigned int);
extern void fio_server_got_signal(int);

struct thread_stat;
struct group_run_stats;
extern void fio_server_send_ts(struct thread_stat *, struct group_run_stats *);
extern void fio_server_send_gs(struct group_run_stats *);
extern void fio_server_send_du(void);
extern void fio_server_idle_loop(void);

extern int fio_clients_connect(void);
extern int fio_clients_send_ini(const char *);
extern void fio_client_add_cmd_option(void *, const char *);
extern void fio_client_add_ini_file(void *, const char *);

extern int fio_recv_data(int sk, void *p, unsigned int len);
extern int fio_send_data(int sk, const void *p, unsigned int len);
extern void fio_net_cmd_crc(struct fio_net_cmd *);
extern void fio_net_cmd_crc_pdu(struct fio_net_cmd *, const void *);
extern struct fio_net_cmd *fio_net_recv_cmd(int sk);

extern int fio_send_iolog(struct thread_data *, struct io_log *, const char *);
extern void fio_server_send_add_job(struct thread_data *);
extern void fio_server_send_start(struct thread_data *);
extern int fio_net_send_stop(int sk, int error, int signal);
extern int fio_net_send_quit(int sk);

extern int exit_backend;
extern int fio_net_port;

static inline void __fio_init_net_cmd(struct fio_net_cmd *cmd, uint16_t opcode,
				      uint32_t pdu_len, uint64_t tag)
{
	memset(cmd, 0, sizeof(*cmd));

	cmd->version	= __cpu_to_le16(FIO_SERVER_VER);
	cmd->opcode	= cpu_to_le16(opcode);
	cmd->tag	= cpu_to_le64(tag);
	cmd->pdu_len	= cpu_to_le32(pdu_len);
}


static inline void fio_init_net_cmd(struct fio_net_cmd *cmd, uint16_t opcode,
				    const void *pdu, uint32_t pdu_len,
				    uint64_t tag)
{
	__fio_init_net_cmd(cmd, opcode, pdu_len, tag);

	if (pdu)
		memcpy(&cmd->payload, pdu, pdu_len);
}

#endif<|MERGE_RESOLUTION|>--- conflicted
+++ resolved
@@ -30,19 +30,11 @@
 	uint8_t payload[];	/* payload */
 };
 
-<<<<<<< HEAD
 struct fio_net_cmd_reply {
 	struct flist_head list;
 	struct timeval tv;
 	uint64_t saved_tag;
 	uint16_t opcode;
-=======
-struct fio_net_int_cmd {
-	struct flist_head list;
-	struct timeval tv;
-	uint64_t saved_tag;
-	struct fio_net_cmd cmd;
->>>>>>> 78c1111e
 };
 
 enum {
@@ -109,12 +101,8 @@
 
 struct cmd_line_pdu {
 	uint16_t lines;
-<<<<<<< HEAD
 	uint16_t client_type;
-	struct cmd_single_line_pdu options[0];
-=======
 	struct cmd_single_line_pdu options[];
->>>>>>> 78c1111e
 };
 
 struct cmd_job_pdu {
